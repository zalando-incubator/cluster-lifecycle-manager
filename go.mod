--- conflicted
+++ resolved
@@ -21,15 +21,9 @@
 	github.com/sirupsen/logrus v1.9.3
 	github.com/stretchr/testify v1.9.0
 	github.com/zalando-incubator/kube-ingress-aws-controller v0.15.23
-<<<<<<< HEAD
 	go.mongodb.org/mongo-driver v1.16.0 // indirect
 	golang.org/x/oauth2 v0.21.0
 	golang.org/x/sync v0.7.0
-=======
-	go.mongodb.org/mongo-driver v1.14.0 // indirect
-	golang.org/x/oauth2 v0.22.0
-	golang.org/x/sync v0.8.0
->>>>>>> f7b5997d
 	golang.org/x/sys v0.21.0 // indirect
 	golang.org/x/term v0.21.0 // indirect
 	golang.org/x/time v0.5.0 // indirect
