package provisioner

import (
	"bytes"
	"crypto/sha256"
	"crypto/x509"
	"encoding/base64"
	"encoding/binary"
	"encoding/pem"
	"errors"
	"fmt"
	"math"
	"net"
	"net/url"
	"path"
	"sort"
	"strconv"
	"strings"
	"text/template"
	"time"

	awsUtil "github.com/aws/aws-sdk-go/aws"
	"github.com/aws/aws-sdk-go/service/ec2"
	"github.com/zalando-incubator/cluster-lifecycle-manager/api"
	"github.com/zalando-incubator/cluster-lifecycle-manager/channel"
	k8sresource "k8s.io/apimachinery/pkg/api/resource"
)

const (
	highestPossiblePort          = 65535
	lowestPossiblePort           = 0
	describeImageFilterNameName  = "name"
	describeImageFilterNameOwner = "owner-id"

	labelsConfigItem = "labels"
	taintsConfigItem = "taints"
	dedicatedLabel   = "dedicated"
)

type templateContext struct {
	templateData          map[string]string
	fileData              map[string][]byte
	cluster               *api.Cluster
	nodePool              *api.NodePool
	values                map[string]interface{}
	computingManifestHash bool
	awsAdapter            *awsAdapter
}

type templateData struct {
	// From api.Cluster, TODO: drop after we migrate all Kubernetes manifests
	Alias                 string
	APIServerURL          string
	Channel               string
	ConfigItems           map[string]string
	CriticalityLevel      int32
	Environment           string
	ID                    string
	InfrastructureAccount string
	LifecycleStatus       string
	LocalID               string
	NodePools             []*api.NodePool
	Region                string
	Owner                 string

	// Available everywhere
	Cluster *api.Cluster

	// Available everywhere except defaults
	Values map[string]interface{}

	// Available in node pool templates
	NodePool *api.NodePool

	// User data (deprecated, TODO: move to .Values.UserData)
	UserData string

	// Path to the generated files uploaded to S3 (deprecated, TODO: move to .Values.S3GeneratedFilesPath)
	S3GeneratedFilesPath string
}

func newTemplateContext(fileData map[string][]byte, cluster *api.Cluster, nodePool *api.NodePool, values map[string]interface{}, adapter *awsAdapter) *templateContext {
	return &templateContext{
		fileData:     fileData,
		templateData: make(map[string]string),
		cluster:      cluster,
		nodePool:     nodePool,
		values:       values,
		awsAdapter:   adapter,
	}
}

func renderSingleTemplate(manifest channel.Manifest, cluster *api.Cluster, nodePool *api.NodePool, values map[string]interface{}, adapter *awsAdapter) (string, error) {
	ctx := newTemplateContext(map[string][]byte{manifest.Path: manifest.Contents}, cluster, nodePool, values, adapter)
	return renderTemplate(ctx, manifest.Path)
}

// renderTemplate takes a fileName of a template in the context and the model to apply to it.
// returns the transformed template or an error if not successful
func renderTemplate(context *templateContext, file string) (string, error) {
	funcMap := template.FuncMap{
		"getAWSAccountID":      getAWSAccountID,
		"base64":               base64Encode,
		"base64Decode":         base64Decode,
		"manifestHash":         func(template string) (string, error) { return manifestHash(context, file, template) },
		"asgSize":              asgSize,
		"azID":                 azID,
		"azCount":              azCount,
		"split":                split,
		"mountUnitName":        mountUnitName,
		"accountID":            accountID,
		"portRanges":           portRanges,
		"sgIngressRanges":      sgIngressRanges,
		"splitHostPort":        splitHostPort,
		"extractEndpointHosts": extractEndpointHosts,
		"publicKey":            publicKey,
		"stupsNATSubnets":      stupsNATSubnets,
		"amiID": func(imageName, imageOwner string) (string, error) {
			return amiID(context.awsAdapter, imageName, imageOwner)
		},
		"nodeCIDRMaxNodes":              nodeCIDRMaxNodes,
		"nodeCIDRMaxPods":               nodeCIDRMaxPods,
		"parseInt64":                    parseInt64,
		"generateJWKSDocument":          generateJWKSDocument,
		"generateOIDCDiscoveryDocument": generateOIDCDiscoveryDocument,
		"kubernetesSizeToKiloBytes":     kubernetesSizeToKiloBytes,
		"indexedList":                   indexedList,
		"zoneDistributedNodePoolGroups": zoneDistributedNodePoolGroups,
		"certificateExpiry":             certificateExpiry,
		"sumQuantities":                 sumQuantities,
		"awsValidID":                    awsValidID,
		"karpenterNodePools":            karpenterNodePools,
		"capacityTypes": func() []string {
			return []string{"spot", "on-demand"}
		},
	}

	content, ok := context.fileData[file]
	if !ok {
		return "", fmt.Errorf("template file not found: %s", file)
	}
	t, err := template.New(file).Option("missingkey=error").Funcs(funcMap).Parse(string(content))
	if err != nil {
		return "", err
	}
	var out bytes.Buffer

	data := &templateData{
		Alias:                 context.cluster.Alias,
		APIServerURL:          context.cluster.APIServerURL,
		Channel:               context.cluster.Channel,
		ConfigItems:           context.cluster.ConfigItems,
		CriticalityLevel:      context.cluster.CriticalityLevel,
		Environment:           context.cluster.Environment,
		ID:                    context.cluster.ID,
		InfrastructureAccount: context.cluster.InfrastructureAccount,
		LifecycleStatus:       context.cluster.LifecycleStatus,
		LocalID:               context.cluster.LocalID,
		NodePools:             context.cluster.NodePools,
		Region:                context.cluster.Region,
		Owner:                 context.cluster.Owner,
		Cluster:               context.cluster,
		Values:                context.values,
		NodePool:              context.nodePool,
	}

	if ud, ok := context.values[userDataValuesKey]; ok {
		data.UserData = ud.(string)
	}

	if s3path, ok := context.values[s3GeneratedFilesPathValuesKey]; ok {
		data.S3GeneratedFilesPath = s3path.(string)
	}

	err = t.Execute(&out, data)
	if err != nil {
		return "", err
	}

	templateData := out.String()
	context.templateData[file] = templateData

	return templateData, nil
}

// manifestHash is a function for the templates that will return a hash of an interpolated sibling template
// file. returns an error if computing manifestHash calls manifestHash again, if interpolation of that template
// returns an error, or if the path is outside of the manifests folder.
func manifestHash(context *templateContext, originalFile, templateFile string) (string, error) {
	if context.computingManifestHash {
		return "", fmt.Errorf("manifestHash is not reentrant")
	}
	context.computingManifestHash = true
	defer func() {
		context.computingManifestHash = false
	}()

	newPath := path.Clean(path.Join(path.Dir(originalFile), templateFile))
	templateData, ok := context.templateData[newPath]
	if !ok {
		applied, err := renderTemplate(context, newPath)
		if err != nil {
			return "", err
		}
		templateData = applied
	}

	return fmt.Sprintf("%x", sha256.Sum256([]byte(templateData))), nil
}

// getAWSAccountID is an utility function for the gotemplate that will remove
// the prefix "aws" from the infrastructure ID.
// TODO: get the real AWS account ID from the `external_id` field of the
// infrastructure account in the cluster registry.
func getAWSAccountID(ia string) string {
	return strings.Split(ia, ":")[1]
}

// mountUnitName escapes / characters in a mount path to be used a systemd unit name
func mountUnitName(path string) (string, error) {
	if !strings.HasPrefix(path, "/") {
		return "", fmt.Errorf("not an absolute path: %s", path)
	}
	return strings.Replace(path[1:], "/", "-", -1), nil
}

// base64Encode base64 encodes a string.
func base64Encode(value string) string {
	return base64.StdEncoding.EncodeToString([]byte(value))
}

// base64Encode base64 decodes a string.
func base64Decode(value string) (string, error) {
	res, err := base64.StdEncoding.DecodeString(value)
	if err != nil {
		return "", err
	}
	return string(res), nil
}

// asgSize computes effective size of an ASG (either min or max) from the corresponding
// node pool size and the amount of ASGs in the pool. Current implementation just divides
// and returns an error if the pool size is not an exact multiple, but maybe it's not the
// best one.
func asgSize(poolSize int64, asgPerPool int) (int, error) {
	if int(poolSize)%asgPerPool != 0 {
		return 0, fmt.Errorf("pool size must be an exact multiple of %d", asgPerPool)
	}
	return int(poolSize) / asgPerPool, nil
}

// azID returns the last part of the availability zone name (1c for eu-central-1c)
func azID(azName string) string {
	slugs := strings.Split(azName, "-")
	return slugs[len(slugs)-1]
}

// azCount returns the count of availability zones in the subnet map
func azCount(subnets map[string]string) int {
	var result int
	for k := range subnets {
		if k != subnetAllAZName {
			result++
		}
	}
	return result
}

// split is a template function that takes a string and a separator and returns the splitted parts.
func split(s string, d string) []string {
	return strings.Split(s, d)
}

// accountID returns just the ID part of an account
func accountID(account string) (string, error) {
	items := strings.Split(account, ":")
	if len(items) != 2 {
		return "", fmt.Errorf("invalid account (expected type:id): %s", account)
	}
	return items[1], nil
}

type HostPort struct {
	Host string
	Port string
}

// splitHostPort exposes net.SplitHostPort
func splitHostPort(hostport string) (HostPort, error) {
	host, port, err := net.SplitHostPort(hostport)
	if err != nil {
		return HostPort{}, err
	}
	return HostPort{Host: host, Port: port}, nil
}

type PortRange struct {
	FromPort, ToPort int
}

// portRanges parses a comma separated list of port ranges
func portRanges(ranges string) ([]PortRange, error) {
	rangesL := strings.Split(ranges, ",")
	p := make([]PortRange, len(rangesL))
	for i, r := range rangesL {
		splitR := strings.Split(r, "-")
		if len(splitR) != 2 {
			return nil, fmt.Errorf("invalid input for portRange: %s", ranges)
		}
		fromPort, err := strconv.Atoi(splitR[0])
		if err != nil {
			return nil, fmt.Errorf("invalid start port: %s in input: %s", splitR[0], ranges)
		}
		toPort, err := strconv.Atoi(splitR[1])
		if err != nil {
			return nil, fmt.Errorf("invalid end port: %s in input: %s", splitR[1], ranges)
		}
		if !validPortRange(fromPort, toPort) {
			return nil, fmt.Errorf("port range %d-%d is invalid", fromPort, toPort)
		}
		p[i] = PortRange{FromPort: fromPort, ToPort: toPort}
	}
	return p, nil
}

type SGIngressRange struct {
	CIDR             string
	FromPort, ToPort int
	Protocol         string
}

// sgIngressRanges parses a list of Security Group Ingress ranges.
//
// The format is [<protocol>:]<cidr>:<port>[-<port>]
//
// Example:
//
// "10.0.0.0/8:4180-4181,0.0.0.0/0:4190,udp:0.0.0.0/0:53" would result in the ingress ranges:
// [
//
//	{
//	  CIDR: "10.0.0.0/8",
//	  FromPort: 4180,
//	  ToPort: 4181,
//	  Protocol: "tcp",
//	},
//	{
//	  CIDR: "0.0.0.0/0",
//	  FromPort: 4190,
//	  ToPort: 4190,
//	  Protocol: "tcp",
//	},
//	{
//	  CIDR: "0.0.0.0/0",
//	  FromPort: 53,
//	  ToPort: 53,
//	  Protocol: "udp",
//	},
//
// ]
func sgIngressRanges(ranges string) ([]SGIngressRange, error) {
	rangesL := strings.Split(ranges, ",")
	p := make([]SGIngressRange, len(rangesL))
	for i, r := range rangesL {
		splitFields := strings.Split(r, ":")
		var protocol, cidr, portRange string
		if len(splitFields) == 2 {
			protocol = "tcp"
			cidr = splitFields[0]
			portRange = splitFields[1]
		} else if len(splitFields) == 3 {
			protocol = splitFields[0]
			cidr = splitFields[1]
			portRange = splitFields[2]
			switch protocol {
			case "tcp", "udp":
			default:
				return nil, fmt.Errorf("invalid protocol '%s' only 'tcp' or 'udp' supported: %s", protocol, ranges)
			}
		} else {
			return nil, fmt.Errorf("invalid input for sgIngressRanges: %s", ranges)
		}

		_, cidrNet, err := net.ParseCIDR(cidr)
		if err != nil {
			return nil, err
		}
		splitR := strings.Split(portRange, "-")
		var fromPortStr, toPortStr string
		if len(splitR) == 1 {
			fromPortStr = splitR[0]
			toPortStr = fromPortStr
		} else if len(splitR) == 2 {
			fromPortStr = splitR[0]
			toPortStr = splitR[1]
		} else {
			return nil, fmt.Errorf("invalid input for sgIngressRanges: %s", ranges)
		}
		fromPort, err := strconv.Atoi(fromPortStr)
		if err != nil {
			return nil, fmt.Errorf("invalid start port: %s in input: %s", splitR[0], ranges)
		}
		toPort, err := strconv.Atoi(toPortStr)
		if err != nil {
			return nil, fmt.Errorf("invalid end port: %s in input: %s", splitR[1], ranges)
		}
		if !validPortRange(fromPort, toPort) {
			return nil, fmt.Errorf("port range %d-%d is invalid", fromPort, toPort)
		}
		p[i] = SGIngressRange{CIDR: cidrNet.String(), FromPort: fromPort, ToPort: toPort, Protocol: protocol}
	}
	return p, nil
}

func validPortRange(fromPort, toPort int) bool {
	if fromPort > toPort {
		return false
	}
	if toPort > highestPossiblePort {
		return false
	}
	if fromPort < lowestPossiblePort {
		return false
	}
	return true
}

// given a PEM-encoded private key, returns a PEM-encoded public key
func publicKey(privateKey string) (string, error) {
	decoded, _ := pem.Decode([]byte(privateKey))
	if decoded == nil {
		return "", errors.New("no PEM data found")
	}

	privKey, err := x509.ParsePKCS1PrivateKey(decoded.Bytes)
	if err != nil {
		return "", err
	}

	der, err := x509.MarshalPKIXPublicKey(privKey.Public())
	if err != nil {
		return "", err
	}

	block := pem.Block{
		Type:  "PUBLIC KEY",
		Bytes: der,
	}
	return string(pem.EncodeToMemory(&block)), nil
}

// subdivide divides a network into smaller /size subnetworks
func subdivide(network *net.IPNet, size int) ([]*net.IPNet, error) {
	subnetSize, addrSize := network.Mask.Size()
	if addrSize != 32 {
		return nil, fmt.Errorf("only ipv4 subnets are supported, got %s", network)
	}
	if size < subnetSize || subnetSize > addrSize {
		return nil, fmt.Errorf("subnet must be between /%d and /32", subnetSize)
	}
	newMask := net.CIDRMask(size, addrSize)

	var addrCountOriginal uint32 = 1 << (uint(addrSize) - uint(subnetSize)) // addresses in the original network
	var addrCountSubdivided uint32 = 1 << (uint(addrSize) - uint(size))     // addresses in the subnets

	var result []*net.IPNet
	for i := uint32(0); i < addrCountOriginal/addrCountSubdivided; i++ {
		// add i * addrCountSubdivided to the initial IP address
		newIP := make([]byte, 4)
		binary.BigEndian.PutUint32(newIP, binary.BigEndian.Uint32(network.IP)+i*addrCountSubdivided)

		result = append(result, &net.IPNet{
			IP:   newIP,
			Mask: newMask,
		})
	}
	return result, nil
}

// given a VPC CIDR block, return a comma-separated list of <count> NAT subnets from the STUPS setup
func stupsNATSubnets(vpcCidr string) ([]string, error) {
	_, vpcNet, err := net.ParseCIDR(vpcCidr)
	if err != nil {
		return nil, err
	}

	// subdivide the network into /size+2 subnets first, take the second one
	subnetSize, _ := vpcNet.Mask.Size()
	if subnetSize == 0 || subnetSize > 24 {
		return nil, fmt.Errorf("invalid subnet, expecting at least /24: %s", vpcNet)
	}

	addrs, err := subdivide(vpcNet, subnetSize+2)
	if err != nil {
		return nil, err
	}

	natNetworks, err := subdivide(addrs[1], 28)
	if err != nil {
		return nil, err
	}

	var result []string
	for i := 0; i < 3; i++ {
		result = append(result, natNetworks[i].String())
	}
	return result, nil
}

func amiID(adapter *awsAdapter, imageName, imageOwner string) (string, error) {
	if adapter == nil || adapter.ec2Client == nil {
		return "", fmt.Errorf("the ec2 client is not available")
	}

	input := ec2.DescribeImagesInput{Filters: []*ec2.Filter{
		{Name: awsUtil.String(describeImageFilterNameName), Values: awsUtil.StringSlice([]string{imageName})},
		{Name: awsUtil.String(describeImageFilterNameOwner), Values: awsUtil.StringSlice([]string{imageOwner})},
	}}
	output, err := adapter.ec2Client.DescribeImages(&input)
	if err != nil {
		return "", fmt.Errorf("failed to describe image with name %s and owner %s: %v", imageName, imageOwner, err)
	}
	if len(output.Images) > 1 {
		return "", fmt.Errorf("more than one image found with name: %s and owner: %s", imageName, imageOwner)
	}
	if len(output.Images) == 0 {
		return "", fmt.Errorf("no image found with name: %s and owner: %s", imageName, imageOwner)
	}
	return *output.Images[0].ImageId, nil
}

func parseInt64(value string) (int64, error) {
	return strconv.ParseInt(value, 10, 64)
}

func checkCIDRMaxSize(maskSize int64) error {
	if maskSize < 24 || maskSize > 28 {
		return fmt.Errorf("invalid value for maskSize: %d", maskSize)
	}
	return nil
}

func nodeCIDRMaxNodes(maskSize int64, reserved int64) (int64, error) {
	err := checkCIDRMaxSize(maskSize)
	if err != nil {
		return 0, err
	}

	return 2<<(maskSize-16-1) - reserved, nil
}

func nodeCIDRMaxPods(maskSize int64, extraCapacity int64) (int64, error) {
	err := checkCIDRMaxSize(maskSize)
	if err != nil {
		return 0, err
	}

	maxPods := 2<<(32-maskSize-2) + extraCapacity
	if maxPods > 110 {
		maxPods = 110
	}
	return maxPods, nil
}

func kubernetesSizeToKiloBytes(quantity string, scale float64) (string, error) {
	resource, err := k8sresource.ParseQuantity(quantity)
	if err != nil {
		return "", err
	}
	val, converted := resource.AsInt64()
	if !converted {
		return "", fmt.Errorf("unexpected size for quantity: %s", quantity)
	}
	kbs := int(math.Ceil(float64(val) / 1024 * scale))
	return fmt.Sprintf("%dKB", kbs), nil
}

func extractEndpointHosts(endpoints string) ([]string, error) {
	hostnames := map[string]bool{}
	for _, endpoint := range strings.Split(endpoints, ",") {
		if !strings.HasPrefix(endpoint, "http") {
			endpoint = "http://" + endpoint
		}

		parsed, err := url.Parse(endpoint)
		if err != nil {
			return nil, fmt.Errorf("unable to parse endpoint '%s': %v", endpoint, err)
		}
		hostnames[parsed.Hostname()] = true
	}

	var result []string
	for hostname := range hostnames {
		result = append(result, hostname)
	}
	sort.Strings(result)
	return result, nil
}

func indexedList(itemTemplate string, length int64) (string, error) {
	if length < 0 {
		return "", fmt.Errorf("expecting non-negative integer, got: %d", length)
	}

	result := make([]string, length)
	for i := int64(0); i < length; i++ {
		result[i] = strings.ReplaceAll(itemTemplate, "$", fmt.Sprint(i))
	}

	return strings.Join(result, ","), nil
}

func parseLabels(nodePool *api.NodePool) map[string]string {
	result := make(map[string]string)
	for _, s := range strings.Split(nodePool.ConfigItems[labelsConfigItem], ",") {
		if items := strings.SplitN(s, "=", 2); len(items) == 2 {
			result[items[0]] = items[1]
		}
	}
	return result
}

func poolsDistributed(dedicated string, pools []*api.NodePool) bool {
	if len(pools) == 0 {
		return false
	}

	for _, pool := range pools {
		// For dedicated pools, check that the taints are configured correctly
		if dedicated != "" && pool.ConfigItems[taintsConfigItem] != fmt.Sprintf("dedicated=%s:NoSchedule", dedicated) {
			return false
		}

		// Check if the pool is configured to run in specific AZs
		if _, ok := pool.ConfigItems["availability_zones"]; ok {
			return false
		}

		// Check if the pool is using the pool profile that's properly spread between AZs
		switch pool.Profile {
		case "worker-splitaz", "worker-karpenter":
		default:
			return false
		}
	}
	return true
}

// azDistributedNodePoolGroups returns a list of node pool groups (using the dedicated label) that are safe to use
// with even pod spreading. Currently this is the case iff all node pools with this dedicated label
<<<<<<< HEAD
//  - are correctly configured with regards to the labels and taints
//  - don't have AZ restrictions
//  - use the worker-splitaz profile.
//  - use the worker-karpenter profile.
=======
//   - are correctly configured with regards to the labels and taints
//   - don't have AZ restrictions
//   - use the worker-splitaz profile.
//
>>>>>>> 589ee573
// The default pool is represented with an empty string as the key.
func zoneDistributedNodePoolGroups(nodePools []*api.NodePool) map[string]bool {
	poolGroups := make(map[string][]*api.NodePool)

	for _, pool := range nodePools {
		if strings.HasPrefix(pool.Profile, "master") {
			continue
		}

		labels := parseLabels(pool)
		if group, ok := labels[dedicatedLabel]; ok && group != "" {
			poolGroups[group] = append(poolGroups[group], pool)
		} else if _, ok := pool.ConfigItems[taintsConfigItem]; !ok {
			poolGroups[""] = append(poolGroups[group], pool)
		}
	}

	result := make(map[string]bool)
	for group, pools := range poolGroups {
		if poolsDistributed(group, pools) {
			result[group] = true
		}
	}
	return result
}

// certificateExpiry returns the notAfter timestamp of a PEM-encoded certificate in the RFC3339 format
func certificateExpiry(certificate string) (string, error) {
	expiry, err := certificateExpiryTime(certificate)
	if err != nil {
		return "", err
	}
	return expiry.UTC().Format(time.RFC3339), nil
}

func sumQuantities(quantities ...string) (string, error) {
	var result k8sresource.Quantity
	for _, quantity := range quantities {
		q, err := k8sresource.ParseQuantity(quantity)
		if err != nil {
			return "", err
		}
		result.Add(q)
	}

	return result.String(), nil
}

func awsValidID(id string) string {
	return strings.Replace(id, ":", "__", -1)
}

// karpenterNodePools returns true if at least one node pool is a karpenter
// managed node pool.
func karpenterNodePools(nodePools []*api.NodePool) bool {
	for _, pool := range nodePools {
		if pool.IsKarpenter() {
			return true
		}
	}
	return false
}<|MERGE_RESOLUTION|>--- conflicted
+++ resolved
@@ -648,17 +648,10 @@
 
 // azDistributedNodePoolGroups returns a list of node pool groups (using the dedicated label) that are safe to use
 // with even pod spreading. Currently this is the case iff all node pools with this dedicated label
-<<<<<<< HEAD
-//  - are correctly configured with regards to the labels and taints
-//  - don't have AZ restrictions
-//  - use the worker-splitaz profile.
-//  - use the worker-karpenter profile.
-=======
 //   - are correctly configured with regards to the labels and taints
 //   - don't have AZ restrictions
 //   - use the worker-splitaz profile.
-//
->>>>>>> 589ee573
+//   - use the worker-karpenter profile.
 // The default pool is represented with an empty string as the key.
 func zoneDistributedNodePoolGroups(nodePools []*api.NodePool) map[string]bool {
 	poolGroups := make(map[string][]*api.NodePool)
