package updatestrategy

import (
	"context"
	"errors"
	"fmt"
	"time"

	"github.com/cenkalti/backoff"
	log "github.com/sirupsen/logrus"
	"github.com/zalando-incubator/cluster-lifecycle-manager/api"
<<<<<<< HEAD
=======
	"golang.org/x/sync/errgroup"
	"k8s.io/api/core/v1"
	policy "k8s.io/api/policy/v1beta1"
>>>>>>> dc6223d4
	apiErrors "k8s.io/apimachinery/pkg/api/errors"
	metav1 "k8s.io/apimachinery/pkg/apis/meta/v1"
	"k8s.io/apimachinery/pkg/types"
	"k8s.io/client-go/kubernetes"
<<<<<<< HEAD
	"k8s.io/client-go/pkg/api/v1"
=======
>>>>>>> dc6223d4
)

const (
	mirrorPodAnnotation = "kubernetes.io/config.mirror"
	multiplePDBsErrMsg  = "This pod has more than one PodDisruptionBudget"
	maxConflictRetries  = 50
	// podEvictionHeadroom is the extra time we wait to catch situations when the pod is ignoring SIGTERM and
	// is killed with SIGKILL after TerminationGracePeriodSeconds
	// Same headroom as the cluster-autoscaler:
	// https://github.com/kubernetes/autoscaler/blob/cluster-autoscaler-1.2.2/cluster-autoscaler/core/scale_down.go#L77
	podEvictionHeadroom = 30 * time.Second

	lifecycleStatusLabel               = "lifecycle-status"
	lifecycleStatusDraining            = "draining"
	lifecycleStatusDecommissionPending = "decommission-pending"

	decommissionPendingTaintKey   = "decommission-pending"
	decommissionPendingTaintValue = "rolling-upgrade"
)

// NodePoolManager defines an interface for managing node pools when performing
// update operations.
type NodePoolManager interface {
	GetPool(nodePool *api.NodePool) (*NodePool, error)
	MarkNodeForDecommission(node *Node) error
	ScalePool(ctx context.Context, nodePool *api.NodePool, replicas int) error
	TerminateNode(ctx context.Context, node *Node, decrementDesired bool) error
	CordonNode(node *Node) error
}

// DrainConfig contains the various settings for the smart node draining algorithm
type DrainConfig struct {
	// Start forcefully evicting pods <ForceEvictionGracePeriod> after node drain started
	ForceEvictionGracePeriod time.Duration

	// Only force evict pods that are at least <MinPodLifetime> old
	MinPodLifetime time.Duration

	// Wait until all healthy pods in the same PDB are at least <MinHealthyPDBSiblingCreationTime> old
	MinHealthyPDBSiblingLifetime time.Duration

	// Wait until all unhealthy pods in the same PDB are at least <MinUnhealthyPDBSiblingCreationTime> old
	MinUnhealthyPDBSiblingLifetime time.Duration

	// Wait at least <ForceEvictionInterval> between force evictions to allow controllers to catch up
	ForceEvictionInterval time.Duration

	// Wait for <PollInterval> between force eviction attempts
	PollInterval time.Duration
}

// KubernetesNodePoolManager defines a node pool manager which uses the
// Kubernetes API along with a node pool provider backend to manage node pools.
type KubernetesNodePoolManager struct {
	kube        kubernetes.Interface
	backend     ProviderNodePoolsBackend
	logger      *log.Entry
	drainConfig *DrainConfig
}

// NewKubernetesNodePoolManager initializes a new Kubernetes NodePool manager
// which can manage single node pools based on the nodes registered in the
// Kubernetes API and the related NodePoolBackend for those nodes e.g.
// ASGNodePool.
func NewKubernetesNodePoolManager(logger *log.Entry, kubeClient kubernetes.Interface, poolBackend ProviderNodePoolsBackend, drainConfig *DrainConfig) *KubernetesNodePoolManager {
	return &KubernetesNodePoolManager{
		kube:        kubeClient,
		backend:     poolBackend,
		logger:      logger,
		drainConfig: drainConfig,
	}
}

// GetPool gets the current node Pool from the node pool backend and attaches
// the Kubernetes node object name and labels to the corresponding nodes.
func (m *KubernetesNodePoolManager) GetPool(nodePoolDesc *api.NodePool) (*NodePool, error) {
	nodePool, err := m.backend.Get(nodePoolDesc)
	if err != nil {
		return nil, err
	}

	// TODO: labelselector based on nodePool name. Can't do it yet because of how we create node pools in CLM
	// https://github.com/zalando-incubator/cluster-lifecycle-manager/issues/226
	kubeNodes, err := m.kube.CoreV1().Nodes().List(metav1.ListOptions{})
	if err != nil {
		return nil, err
	}

	instanceIDMap := make(map[string]v1.Node)
	for _, node := range kubeNodes.Items {
		instanceIDMap[node.Spec.ProviderID] = node
	}

	nodes := make([]*Node, 0, len(instanceIDMap))

	for _, npNode := range nodePool.Nodes {
		if node, ok := instanceIDMap[npNode.ProviderID]; ok {
			n := &Node{
				ProviderID:      npNode.ProviderID,
				FailureDomain:   npNode.FailureDomain,
				Generation:      npNode.Generation,
				Ready:           npNode.Ready,
				Name:            node.Name,
				Annotations:     node.Annotations,
				Labels:          node.Labels,
				Taints:          node.Spec.Taints,
				Cordoned:        node.Spec.Unschedulable,
				VolumesAttached: len(node.Status.VolumesAttached) > 0,
			}

			// TODO(mlarsen): Think about how this could be
			// enabled. Currently it's not enabled because nodes
			// will be NotReady when flannel is not running,
			// meaning we can get stuck on initial provisioning
			// when the daemonset hasn't been submitted yet.
			// if n.Ready {
			// 	n.Ready = v1.IsNodeReady(&node)
			// }

			nodes = append(nodes, n)
		}
	}

	// if a node is not found in Kubernetes we don't consider it ready
	// and thus doesn't include it in the list of nodes
	nodePool.Current = len(nodes)
	nodePool.Nodes = nodes
	return nodePool, nil
}

func (m *KubernetesNodePoolManager) MarkNodeForDecommission(node *Node) error {
	err := m.taintNode(node, decommissionPendingTaintKey, decommissionPendingTaintValue, v1.TaintEffectPreferNoSchedule)
	if err != nil {
		return err
	}

	if node.Labels[lifecycleStatusLabel] != lifecycleStatusDraining {
		err := m.labelNode(node, lifecycleStatusLabel, lifecycleStatusDecommissionPending)
		if err != nil {
			return err
		}
	}
	return nil
}

func (m *KubernetesNodePoolManager) updateNode(node *Node, needsUpdate func(*Node) bool, patch func(*v1.Node) bool) error {
	// fast check: verify if already up-to-date
	if !needsUpdate(node) {
		return nil
	}

	taintNode := func() error {
		// re-fetch the node since we're going to do an update
		updatedNode, err := m.kube.CoreV1().Nodes().Get(node.Name, metav1.GetOptions{})
		if err != nil {
			return backoff.Permanent(err)
		}

		if patch(updatedNode) {
			if _, err := m.kube.CoreV1().Nodes().Update(updatedNode); err != nil {
				// automatically retry if there was a conflicting update.
				serr, ok := err.(*apiErrors.StatusError)
				if ok && serr.Status().Reason == metav1.StatusReasonConflict {
					return err
				}

				return backoff.Permanent(err)
			}
		}

		return nil
	}

	backoffCfg := backoff.WithMaxTries(backoff.NewConstantBackOff(1*time.Second), maxConflictRetries)
	return backoff.Retry(taintNode, backoffCfg)
}

// annotateNode annotates a Kubernetes node object in case the annotation is not already
// defined.
func (m *KubernetesNodePoolManager) annotateNode(node *Node, annotationKey, annotationValue string) error {
	return m.updateNode(
		node,
		func(node *Node) bool {
			value, ok := node.Annotations[annotationKey]
			return !ok || value != annotationValue
		},
		func(node *v1.Node) bool {
			if node.Annotations == nil {
				node.Annotations = make(map[string]string)
			}
			value, ok := node.Annotations[annotationKey]
			node.Annotations[annotationKey] = annotationValue
			return !ok || value != annotationValue
		})
}

// labelNode labels a Kubernetes node object in case the label is not already
// defined.
func (m *KubernetesNodePoolManager) labelNode(node *Node, labelKey, labelValue string) error {
	return m.updateNode(
		node,
		func(node *Node) bool {
			value, ok := node.Labels[labelKey]
			return !ok || value != labelValue
		},
		func(node *v1.Node) bool {
			if node.Labels == nil {
				node.Labels = make(map[string]string)
			}
			value, ok := node.Labels[labelKey]
			node.Labels[labelKey] = labelValue
			return !ok || value != labelValue
		})
}

// updateTaint adds a taint with the provided key, value and effect if it isn't present or
// updates an existing one. Returns true if anything was changed.
func updateTaint(node *v1.Node, taintKey, taintValue string, effect v1.TaintEffect) bool {
	for i, taint := range node.Spec.Taints {
		if taint.Key == taintKey {
			if taint.Value == taintValue && taint.Effect == effect {
				return false
			}

			node.Spec.Taints[i].Value = taintValue
			node.Spec.Taints[i].Effect = effect
			return true
		}
	}

	node.Spec.Taints = append(node.Spec.Taints, v1.Taint{
		Key:    taintKey,
		Value:  taintValue,
		Effect: effect,
	})
	return true
}

// TaintNode sets a taint on a Kubernetes node object with a specified value and effect.
func (m *KubernetesNodePoolManager) taintNode(node *Node, taintKey, taintValue string, effect v1.TaintEffect) error {
	return m.updateNode(
		node,
		func(node *Node) bool {
			for _, taint := range node.Taints {
				if taint.Key == taintKey && taint.Value == taintValue && taint.Effect == effect {
					return false
				}
			}
<<<<<<< HEAD
			return true
		},
		func(node *v1.Node) bool {
			return updateTaint(node, taintKey, taintValue, effect)
		})
=======
		}

		return nil
	}

	backoffCfg := backoff.WithMaxRetries(backoff.NewConstantBackOff(1*time.Second), maxConflictRetries)
	return backoff.Retry(taintNode, backoffCfg)
>>>>>>> dc6223d4
}

// TerminateNode terminates a node and optionally decrement the desired size of
// the node pool. Before a node is terminated it's drained to ensure that pods
// running on the nodes are gracefully terminated.
func (m *KubernetesNodePoolManager) TerminateNode(ctx context.Context, node *Node, decrementDesired bool) error {
	err := m.drain(ctx, node)
	if err != nil {
		return err
	}

	if err = ctx.Err(); err != nil {
		return err
	}

	m.logger.WithField("node", node.Name).Info("Terminating node")

	return m.backend.Terminate(node, decrementDesired)
}

// ScalePool scales a nodePool to the specified number of replicas.
// On scale down it will attempt to do it gracefully by draining the nodes
// before terminating them.
func (m *KubernetesNodePoolManager) ScalePool(ctx context.Context, nodePool *api.NodePool, replicas int) error {
	var pool *NodePool
	var err error

	// in case we are scaling down to 0 replicas, disable the autoscaler to
	// not fight with it.
	if replicas == 0 {
		err := m.backend.SuspendAutoscaling(nodePool)
		if err != nil {
			return err
		}
	}

	for {
		pool, err = WaitForDesiredNodes(ctx, m.logger, m, nodePool)
		if err != nil {
			return err
		}

		if pool.Current > replicas && replicas != 0 {
			return fmt.Errorf("refusing to scale down: current %d, desired %d nodes", pool.Current, replicas)
		}

		// mark nodes to be removed
		if replicas == 0 {
			for _, node := range pool.Nodes {
				err := m.MarkNodeForDecommission(node)
				if err != nil {
					return err
				}
			}
		}

		if pool.Current < replicas {
			return m.backend.Scale(nodePool, replicas)
		} else if pool.Current > replicas {
			// pick a random node to terminate
			if len(pool.Nodes) < 1 {
				return errors.New("expected at least 1 node in the node pool, found 0")
			}
			node := pool.Nodes[0]

			// if there are already cordoned nodes prefer one of those
			cordonedNodes := filterNodesToTerminate(pool.Nodes)
			if len(cordonedNodes) > 0 {
				node = cordonedNodes[0]
			}

			err := m.CordonNode(node)
			if err != nil {
				return err
			}

			err = m.TerminateNode(ctx, node, true)
			if err != nil {
				return err
			}

			continue
		}
		return nil
	}
}

// CordonNode marks a node unschedulable.
func (m *KubernetesNodePoolManager) CordonNode(node *Node) error {
	unschedulable := []byte(`{"spec": {"unschedulable": true}}`)
	_, err := m.kube.CoreV1().Nodes().Patch(node.Name, types.StrategicMergePatchType, unschedulable)
	return err
}

// WaitForDesiredNodes waits for the current number of nodes to match the
// desired number. The final node pool will be returned.
func WaitForDesiredNodes(ctx context.Context, logger *log.Entry, n NodePoolManager, nodePoolDesc *api.NodePool) (*NodePool, error) {
	ctx, cancel := context.WithTimeout(ctx, operationMaxTimeout)
	defer cancel()

	var err error
	var nodePool *NodePool

	for {
		nodePool, err = n.GetPool(nodePoolDesc)
		if err != nil {
			return nil, err
		}

		readyNodes := len(nodePool.ReadyNodes())

		if readyNodes == nodePool.Desired {
			break
		}

		// Don't wait for Spot nodes, just proceed with whatever we want to do
		if nodePoolDesc.DiscountStrategy == api.DiscountStrategySpot {
			break
		}

		logger.WithFields(log.Fields{"node-pool": nodePoolDesc.Name}).
			Infof("Waiting for ready and desired number of nodes to match: %d/%d", readyNodes, nodePool.Desired)

		select {
		case <-ctx.Done():
			return nil, ctx.Err()
		case <-time.After(operationCheckInterval):
		}
	}

	return nodePool, nil
}<|MERGE_RESOLUTION|>--- conflicted
+++ resolved
@@ -9,20 +9,11 @@
 	"github.com/cenkalti/backoff"
 	log "github.com/sirupsen/logrus"
 	"github.com/zalando-incubator/cluster-lifecycle-manager/api"
-<<<<<<< HEAD
-=======
-	"golang.org/x/sync/errgroup"
 	"k8s.io/api/core/v1"
-	policy "k8s.io/api/policy/v1beta1"
->>>>>>> dc6223d4
 	apiErrors "k8s.io/apimachinery/pkg/api/errors"
 	metav1 "k8s.io/apimachinery/pkg/apis/meta/v1"
 	"k8s.io/apimachinery/pkg/types"
 	"k8s.io/client-go/kubernetes"
-<<<<<<< HEAD
-	"k8s.io/client-go/pkg/api/v1"
-=======
->>>>>>> dc6223d4
 )
 
 const (
@@ -196,7 +187,7 @@
 		return nil
 	}
 
-	backoffCfg := backoff.WithMaxTries(backoff.NewConstantBackOff(1*time.Second), maxConflictRetries)
+	backoffCfg := backoff.WithMaxRetries(backoff.NewConstantBackOff(1*time.Second), maxConflictRetries)
 	return backoff.Retry(taintNode, backoffCfg)
 }
 
@@ -271,21 +262,11 @@
 					return false
 				}
 			}
-<<<<<<< HEAD
 			return true
 		},
 		func(node *v1.Node) bool {
 			return updateTaint(node, taintKey, taintValue, effect)
 		})
-=======
-		}
-
-		return nil
-	}
-
-	backoffCfg := backoff.WithMaxRetries(backoff.NewConstantBackOff(1*time.Second), maxConflictRetries)
-	return backoff.Retry(taintNode, backoffCfg)
->>>>>>> dc6223d4
 }
 
 // TerminateNode terminates a node and optionally decrement the desired size of
